--- conflicted
+++ resolved
@@ -128,7 +128,6 @@
         return handle_auth_request(req, auth_service).await;
     }
 
-<<<<<<< HEAD
     // Handle OAuth callback endpoint
     if req.method() == Method::GET && req.uri().path() == "/callback" {
         // Extract query parameters
@@ -255,9 +254,6 @@
                 .unwrap());
         }
     }
-
-=======
->>>>>>> 23b16fcd
     // Only allow POST requests for MCP endpoints
     if req.method() != Method::POST {
         return Ok(Response::builder()
